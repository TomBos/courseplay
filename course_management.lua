--- conflicted
+++ resolved
@@ -31,12 +31,6 @@
     local searchID = id * 1
 	if not use_real_id then      
       id = self.selected_course_number + id
-<<<<<<< HEAD
-      
-    end
-    
-    id = id * 1
-=======
     else
 		for i=1, table.getn(courseplay_courses) do
 			if courseplay_courses[i].id ~= nil then
@@ -49,7 +43,6 @@
 
   	end
     id = id * 1 -- ?? Why ??
->>>>>>> c8e7906c
     
     -- negative values mean that add_course_end is true
     if id < 1 then
@@ -74,15 +67,12 @@
   	  return
   	end
   	if not use_real_id then
-<<<<<<< HEAD
+
   	  if add_course_at_end == true then
-  	  	table.insert(self.loaded_courses, id*-1)
+  	  	table.insert(self.loaded_courses, courseplay_courses[id].id*-1)
   	  else
-  	    table.insert(self.loaded_courses, id)
+  	    table.insert(self.loaded_courses, courseplay_courses[id].id)
   	  end
-=======
-  	  table.insert(self.loaded_courses, courseplay_courses[id].id)
->>>>>>> c8e7906c
   	end
   --	courseplay:reset_course(self)
   	if table.getn(self.Waypoints) == 0 then
